--- conflicted
+++ resolved
@@ -497,13 +497,7 @@
             "value": request_info.get("status"),
         })
 
-<<<<<<< HEAD
-        enroll_status = (
-            commitment_info.get("status") if commitment_info else request_info.get("status")
-        )
-=======
         enroll_status = commitment_info.get("status") if commitment_info else request_info.get("status")
->>>>>>> bf44a89b
         new_parameters[Param.PHASE_FULFILLMENT.value].append({
             "externalId": Param.THREE_YC_ENROLL_STATUS.value,
             "value": enroll_status,
